// Jest Snapshot v1, https://goo.gl/fbAQLP

<<<<<<< HEAD
exports[`UniswapV3Router01 bytecode size 1`] = `16331`;
=======
exports[`UniswapV3Router01 bytecode size 1`] = `16308`;
>>>>>>> d2733b7b
<|MERGE_RESOLUTION|>--- conflicted
+++ resolved
@@ -1,7 +1,3 @@
 // Jest Snapshot v1, https://goo.gl/fbAQLP
 
-<<<<<<< HEAD
-exports[`UniswapV3Router01 bytecode size 1`] = `16331`;
-=======
-exports[`UniswapV3Router01 bytecode size 1`] = `16308`;
->>>>>>> d2733b7b
+exports[`UniswapV3Router01 bytecode size 1`] = `16308`;